{
    "name": "goban",
<<<<<<< HEAD
    "version": "0.5.90",
=======
    "version": "0.5.91",
>>>>>>> 0b62f2d8
    "description": "",
    "main": "lib/goban.js",
    "types": "lib/goban.d.ts",
    "files": [
        "lib/",
        "node/",
        "src/"
    ],
    "keywords": [
        "go",
        "baduk",
        "igo",
        "weiqi",
        "online-go",
        "ogs",
        "goban"
    ],
    "scripts": {
        "dev": "webpack-cli serve",
        "build-debug": "webpack",
        "build-production": "webpack --mode production",
        "lint": "eslint src/ --ext=.ts,.tsx",
        "lint:fix": "eslint --fix src/ --ext=.ts,.tsx",
        "typedoc": "typedoc --mode file --out doc/ --theme minimal --tsconfig tsconfig.json --excludeExternals --externalPattern '**/node_modules/**' --includeDeclarations src/",
        "prettier": "prettier --write \"src/**/*.{ts,tsx}\"",
        "prettier:check": "prettier --check \"src/**/*.{ts,tsx}\"",
        "checks": "npm run lint && npm run prettier:check"
    },
    "repository": {
        "type": "git",
        "url": "git+https://github.com/online-go/goban.git"
    },
    "author": "Akita Noek  <anoek@online-go.com> (https://online-go.com/)",
    "license": "Apache-2.0",
    "bugs": {
        "url": "https://github.com/online-go/goban/issues"
    },
    "homepage": "https://github.com/online-go/goban#readme",
    "devDependencies": {
        "@types/react": "^17.0.5",
        "@types/react-dom": "^17.0.5",
        "@typescript-eslint/eslint-plugin": "^5.10.0",
        "@typescript-eslint/eslint-plugin-tslint": "^5.10.0",
        "@typescript-eslint/parser": "^5.10.0",
        "cache-loader": "^4.1.0",
        "eslint": "^8.7.0",
        "eslint-config-prettier": "^8.3.0",
        "eslint-plugin-jsdoc": "^37.6.1",
        "eslint-plugin-prettier": "^4.0.0",
        "eventemitter3": "^4.0.7",
        "fork-ts-checker-webpack-plugin": "^6.3.4",
        "prettier": "^2.5.1",
        "prettier-eslint": "^13.0.0",
        "react": "^17.0.2",
        "react-dom": "^17.0.2",
        "thread-loader": "^3.0.4",
        "ts-loader": "^9.2.6",
        "tslint": "^6.1.3",
        "typedoc": "^0.22.5",
        "typescript": "^4.4.4",
        "webpack": "^5.58.2",
        "webpack-cli": "^4.9.0",
        "webpack-dev-server": "^3.11.2"
    }
}<|MERGE_RESOLUTION|>--- conflicted
+++ resolved
@@ -1,10 +1,6 @@
 {
     "name": "goban",
-<<<<<<< HEAD
-    "version": "0.5.90",
-=======
     "version": "0.5.91",
->>>>>>> 0b62f2d8
     "description": "",
     "main": "lib/goban.js",
     "types": "lib/goban.d.ts",
