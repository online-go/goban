/*
 * Copyright 2012-2020 Online-Go.com
 *
 * Licensed under the Apache License, Version 2.0 (the "License");
 * you may not use this file except in compliance with the License.
 * You may obtain a copy of the License at
 *
 *  http://www.apache.org/licenses/LICENSE-2.0
 *
 * Unless required by applicable law or agreed to in writing, software
 * distributed under the License is distributed on an "AS IS" BASIS,
 * WITHOUT WARRANTIES OR CONDITIONS OF ANY KIND, either express or implied.
 * See the License for the specific language governing permissions and
 * limitations under the License.
 */

import { dup } from "./GoUtil";
import { GoMath, Intersection, Group } from "./GoMath";
import { GobanCore } from "./GobanCore";
import { GoEngine, encodeMove, encodeMoves, Score, PlayerScore, GoEngineRules } from "./GoEngine";
import { JGOFNumericPlayerColor } from "./JGOF";
import { _ } from "./translate";

declare const CLIENT: boolean;
declare const SERVER: boolean;

/* This script is used on both the front end and back end, and the way the
 * OGSScoreEstimator module is loaded is quite differente between the two.
 *
 * On the server, the OGSScoreEsimtator module is loaded by score-estimator.ts
 * and the set_OGSScoreEstimator function is called with the module.
 *
 * On the client, the OGSScoreEstimator script is loaded in an async fashion,
 * so at some point that global variable becomes not null and can be used.
 */

/* In addition to the OGSScoreEstimator method, which is a wasm compiled
 * C program that does simple random playouts, we have a RemoteScoring system
 * which needs to be initialized by either the client or the server if we want
 * remote scoring enabled.
 */

declare let OGSScoreEstimator: any;
let OGSScoreEstimator_initialized = false;
let OGSScoreEstimatorModule: any;

/* This is used on the server side */
export function set_OGSScoreEstimator(mod: any): void {
    OGSScoreEstimatorModule = mod;
    init_score_estimator()
        .then((tf) => console.info("Score estimator intialized"))
        .catch((err) => console.error(err));
}

export interface ScoreEstimateRequest {
    player_to_move: "black" | "white";
    width: number;
    height: number;
    board_state: Array<Array<number>>;
    rules: GoEngineRules;
    jwt: string;
}

export interface ScoreEstimateResponse {
    ownership: Array<Array<number>>;
    score?: number;
    win_rate?: number;
}

let remote_scorer: ((req: ScoreEstimateRequest) => Promise<ScoreEstimateResponse>) | undefined;
/* This is used on both the client and server side */
export function set_remote_scorer(
    scorer: (req: ScoreEstimateRequest) => Promise<ScoreEstimateResponse>,
): void {
    remote_scorer = scorer;
}

let init_promise: Promise<boolean>;

export function init_score_estimator(): Promise<boolean> {
    if (CLIENT) {
        /*
        if (remote_scorer) {
            return Promise.resolve(true);
        }
        */

        if (OGSScoreEstimator_initialized) {
            //console.log("Already initialized");
            return Promise.resolve(true);
        }

        if (init_promise) {
            //console.log("An existing promise");
            return init_promise;
        }

        try {
            if (
                !OGSScoreEstimatorModule &&
                (("OGSScoreEstimator" in window) as any) &&
                ((window as any)["OGSScoreEstimator"] as any)
            ) {
                OGSScoreEstimatorModule = (window as any)["OGSScoreEstimator"] as any;
            }
        } catch (e) {
            console.error(e);
        }

        if (OGSScoreEstimatorModule) {
            //console.log("Already loaded");
            OGSScoreEstimatorModule = OGSScoreEstimatorModule();
            OGSScoreEstimator_initialized = true;
            return Promise.resolve(true);
        }

        //console.log("Sync script");
        const script: HTMLScriptElement = document.getElementById(
            "ogs_score_estimator_script",
        ) as HTMLScriptElement;
        if (script) {
            let resolve: (tf: boolean) => void;
            //let reject;
            init_promise = new Promise<boolean>((_resolve, _reject) => {
                resolve = _resolve;
                //reject  = _reject;
            });

            script.onload = () => {
                OGSScoreEstimatorModule = OGSScoreEstimator;
                OGSScoreEstimatorModule = OGSScoreEstimatorModule();
                OGSScoreEstimator_initialized = true;
                resolve(true);
            };

            return init_promise;
        } else {
            return Promise.reject("score estimator not available");
        }
    }

    if (SERVER) {
        OGSScoreEstimatorModule = OGSScoreEstimatorModule();
        OGSScoreEstimator_initialized = true;
        return Promise.resolve(true);
    }

    // this can't be reached so long as one of CLIENT or SERVER is set, which
    // should always be the case.
    throw new Error("Unreachable code reached");
}

interface SEPoint {
    x: number;
    y: number;
    color?: JGOFNumericPlayerColor;
}

class SEGroup {
    points: Array<SEPoint>;
    neighboring_enemy: Array<SEGroup>;
    neighboring_space: Array<SEGroup>;
    se: ScoreEstimator;
    id: number;
    color: JGOFNumericPlayerColor;
    removed: boolean;
    estimated_score: number;
    estimated_hard_score: number;
    neighbors: Array<SEGroup>;
    neighbor_map: { [group_id: string]: boolean };
    liberties: number = 0;

    constructor(se: ScoreEstimator, color: JGOFNumericPlayerColor, id: number) {
        this.points = [];
        this.se = se;
        this.id = id;
        this.color = color;
        this.neighbors = [];
        this.neighboring_space = [];
        this.neighboring_enemy = [];
        this.neighbor_map = {};
        this.removed = false;
        this.estimated_score = 0.0;
        this.estimated_hard_score = 0.0;

        // this.liberties is set by ScoreEstimator.resetGroups */
    }
    add(i: number, j: number, color: JGOFNumericPlayerColor) {
        this.points.push({ x: i, y: j, color: color });
    }
    foreachPoint(fn: (pt: SEPoint) => void) {
        for (let i = 0; i < this.points.length; ++i) {
            fn(this.points[i]);
        }
    }
    foreachNeighboringPoint(fn: (pt: SEPoint) => void) {
        const self = this;
        const points = this.points;
        const done_array = new Array(this.se.height * this.se.width);
        for (let i = 0; i < points.length; ++i) {
            done_array[points[i].x + points[i].y * this.se.width] = true;
        }

        function checkAndDo(x: number, y: number): void {
            const idx = x + y * self.se.width;
            if (done_array[idx]) {
                return;
            }
            done_array[idx] = true;

            fn({ x: x, y: y });
        }

        for (let i = 0; i < points.length; ++i) {
            const pt = points[i];
            if (pt.x - 1 >= 0) {
                checkAndDo(pt.x - 1, pt.y);
            }
            if (pt.x + 1 !== this.se.width) {
                checkAndDo(pt.x + 1, pt.y);
            }
            if (pt.y - 1 >= 0) {
                checkAndDo(pt.x, pt.y - 1);
            }
            if (pt.y + 1 !== this.se.height) {
                checkAndDo(pt.x, pt.y + 1);
            }
        }
    }
    addNeighbor(group: SEGroup): void {
        if (!(group.id in this.neighbor_map)) {
            this.neighbors.push(group);
            this.neighbor_map[group.id] = true;

            if (group.color === 0) {
                this.neighboring_space.push(group);
            } else {
                this.neighboring_enemy.push(group);
            }
        }
    }
    foreachNeighborGroup(fn: (group: SEGroup) => void): void {
        for (let i = 0; i < this.neighbors.length; ++i) {
            //if (!this.neighbors[i].removed) {
            fn(this.neighbors[i]);
            //}
        }
    }
    foreachNeighborSpaceGroup(fn: (group: SEGroup) => void): void {
        for (let i = 0; i < this.neighboring_space.length; ++i) {
            //if (!this.neighboring_space[i].removed) {
            fn(this.neighboring_space[i]);
            //}
        }
    }
    foreachNeighborEnemyGroup(fn: (group: SEGroup) => void): void {
        for (let i = 0; i < this.neighboring_enemy.length; ++i) {
            //if (!this.neighboring_enemy[i].removed) {
            fn(this.neighboring_enemy[i]);
            //}
        }
    }
    setRemoved(removed: boolean): void {
        this.removed = removed;
        for (let i = 0; i < this.points.length; ++i) {
            const pt = this.points[i];
            this.se.setRemoved(pt.x, pt.y, removed ? 1 : 0);
        }
    }
}

export class ScoreEstimator {
    width: number;
    height: number;
    board: Array<Array<JGOFNumericPlayerColor>>;
    white_prisoners: number = 0;
    black_prisoners: number = 0;
    //score_stones:boolean;
    //score_prisoners:boolean;
    //score_territory:boolean;
    //score_territory_in_seki:boolean;
    removed: Array<Array<number>>;
    white: PlayerScore = {
        total: 0,
        stones: 0,
        territory: 0,
        prisoners: 0,
        scoring_positions: "",
        handicap: 0,
        komi: 0,
    };
    black: PlayerScore = {
        total: 0,
        stones: 0,
        territory: 0,
        prisoners: 0,
        scoring_positions: "",
        handicap: 0,
        komi: 0,
    };

    engine: GoEngine;
    groups: Array<Array<SEGroup>>;
    currentMarker: number;
    removal: Array<Array<number>>; // TODO: This is defined to be a dup of this.removed, can we remove that?
    goban_callback?: GobanCore;
    tolerance: number;
    group_list: Array<SEGroup>;
    marks: Array<Array<number>>;
    amount: number = NaN;
    amount_fractional: string = "[unset]";
    ownership: Array<Array<number>>;
    area: Array<Array<number>>; // hard numeric values
    territory: Array<Array<number>>;
    trials: number;
    estimated_area: Array<Array<number>>;
    winner: string = "";
    heat: Array<Array<number>>;
    color_to_move: "black" | "white";
    estimated_score: number;
    estimated_hard_score: number;
    when_ready: Promise<void>;
    prefer_remote: boolean;

    constructor(
        goban_callback: GobanCore | undefined,
        engine: GoEngine,
        trials: number,
        tolerance: number,
        prefer_remote: boolean = false,
    ) {
        this.goban_callback = goban_callback;

        this.currentMarker = 1;
        this.engine = engine;
        this.width = engine.width;
        this.height = engine.height;
        this.color_to_move = engine.colorToMove();
        this.board = dup(engine.board);
        this.removal = this.removed = GoMath.makeMatrix(this.width, this.height, 0);
        this.marks = GoMath.makeMatrix(this.width, this.height, 0);
        this.area = GoMath.makeMatrix(this.width, this.height, 0);
        this.ownership = GoMath.makeMatrix(this.width, this.height, 0);
        this.heat = GoMath.makeMatrix(this.width, this.height, 0.0);
        this.estimated_area = GoMath.makeMatrix(this.width, this.height, 0.0);
        this.groups = GoMath.makeEmptyObjectMatrix(this.width, this.height);
        this.territory = GoMath.makeMatrix(this.width, this.height, 0);
        this.estimated_score = 0.0;
        this.estimated_hard_score = 0.0;
        this.group_list = [];
        this.trials = trials;
        this.tolerance = tolerance;
        this.prefer_remote = prefer_remote;

        this.resetGroups();
        this.when_ready = this.estimateScore(this.trials, this.tolerance);
        //this.sealDame();
    }

    public estimateScore(trials: number, tolerance: number): Promise<void> {
        if (!this.prefer_remote || this.height > 19 || this.width > 19) {
            return this.estimateScoreWASM(trials, tolerance);
        }

        if (remote_scorer) {
            return this.estimateScoreRemote(tolerance);
        } else {
            return this.estimateScoreWASM(trials, tolerance);
        }
    }

    private estimateScoreRemote(tolerance: number = 0.25): Promise<void> {
        const komi = this.engine.komi;
        const captures_delta = this.engine.score_prisoners
            ? this.engine.getBlackPrisoners() - this.engine.getWhitePrisoners()
            : 0;

        return new Promise<void>((resolve, reject) => {
            if (!remote_scorer) {
                throw new Error("Remote scoring not setup");
            }

            const board_state: Array<Array<number>> = [];
            for (let y = 0; y < this.height; ++y) {
                const row: Array<number> = [];
                for (let x = 0; x < this.width; ++x) {
                    row.push(this.removal[y][x] ? 0 : this.board[y][x]);
                }
                board_state.push(row);
            }

            remote_scorer({
                player_to_move: this.engine.colorToMove(),
                width: this.engine.width,
                height: this.engine.height,
                rules: this.engine.rules,
                board_state: board_state,
                jwt: "", // this gets set by the remote_scorer method
            })
                .then((res: ScoreEstimateResponse) => {
                    let score_estimate = 0;
                    for (let y = 0; y < this.height; ++y) {
                        for (let x = 0; x < this.width; ++x) {
                            score_estimate += res.ownership[y][x] > 0 ? 1 : -1;
                        }
                    }

                    if (!res.score) {
                        res.score = 0;
                    }

                    res.score += 7.5 - komi; // we always ask katago to use 7.5 komi, so correct if necessary
                    res.score += captures_delta;
                    res.score -= this.engine.getHandicapPointAdjustmentForWhite();

                    this.updateEstimate(score_estimate, res.ownership, res.score);
                    resolve();
                })
                .catch((err: any) => {
                    reject(err);
                });
        });
    }

    /* Somewhat deprecated in-browser score estimator that utilizes our WASM compiled
     * OGSScoreEstimatorModule */
    private estimateScoreWASM(trials: number, tolerance: number): Promise<void> {
        if (!OGSScoreEstimator_initialized) {
            throw new Error("Score estimator not intialized yet");
        }

        if (!trials) {
            trials = 1000;
        }
        if (!tolerance) {
            tolerance = 0.25;
        }

        /* Call our score estimator code to do the estimation. We do this assignment here
         * because it's likely that the module isn't done loading on the client
         * when the top of this script (where score estimator is first assigned) is
         * executing. (it's loaded async)
         */
        const nbytes = 4 * this.engine.width * this.engine.height;
        const ptr = OGSScoreEstimatorModule._malloc(nbytes);
        const ints = new Int32Array(OGSScoreEstimatorModule.HEAP32.buffer, ptr, nbytes);
        let i = 0;
        for (let y = 0; y < this.height; ++y) {
            for (let x = 0; x < this.width; ++x) {
                ints[i] = this.board[y][x] === 2 ? -1 : this.board[y][x];
                if (this.removal[y][x]) {
                    ints[i] = 0;
                }
                ++i;
            }
        }
        const _estimate = OGSScoreEstimatorModule.cwrap("estimate", "number", [
            "number",
            "number",
            "number",
            "number",
            "number",
            "number",
        ]);
        const estimate = _estimate as (
            w: number,
            h: number,
            p: number,
            c: number,
            tr: number,
            to: number,
        ) => number;
        let estimated_score = estimate(
            this.width,
            this.height,
            ptr,
            this.engine.colorToMove() === "black" ? 1 : -1,
            trials,
            tolerance,
        );
<<<<<<< HEAD
        estimated_score -= this.engine.getHandicapPointAdjustmentForWhite(true);
=======
        estimated_score -= this.engine.getHandicapPointAdjustmentForWhite();

        // For Japanese rules we use territory counting.  Don't even
        // attempt to handle rules with score_stones and not
        // score_prisoners or vice-versa.
        const territory_counting = !this.engine.score_stones && this.engine.score_prisoners;

>>>>>>> 105ccb93
        const ownership = GoMath.makeMatrix(this.width, this.height, 0);
        i = 0;
        for (let y = 0; y < this.height; ++y) {
            for (let x = 0; x < this.width; ++x) {
                //ownership[y][x] = ints[i] < 0 ? 2 : ints[i];
                ownership[y][x] = ints[i];
                ++i;

                if (territory_counting && this.board[y][x]) {
                    // Fix display and count in Japanese rules.

                    // Board/ownership being 1/1 or 2/-1 means it's a
                    // live stone; clear ownership so the display
                    // looks like it is using territory scoring.
                    if (
                        (this.board[y][x] === 1 && ownership[y][x] === 1) ||
                        (this.board[y][x] === 2 && ownership[y][x] === -1)
                    ) {
                        ownership[y][x] = 0;
                    }

                    // Any stone on the board means one less point for
                    // the corresponding player, whether it's a
                    // prisoner, a live stone that doesn't count as
                    // territory, or (does this even happen?) a stone
                    // of unknown status.
                    if (this.board[y][x] === 1) {
                        // black stone gives White a point
                        estimated_score -= 1;
                    } else {
                        // white stone gives Black a point
                        estimated_score += 1;
                    }
                }
            }
        }

        // Account for already-captured prisoners in Japanese rules.
        if (territory_counting) {
            estimated_score += this.engine.getBlackPrisoners();
            estimated_score -= this.engine.getWhitePrisoners();
        }

        OGSScoreEstimatorModule._free(ptr);
        this.updateEstimate(estimated_score, ownership);
        return Promise.resolve();
    }

    updateEstimate(estimated_score: number, ownership: Array<Array<number>>, score?: number) {
        /* Build up our heat map and ownership */
        /* negative for black, 0 for neutral, positive for white */
        //this.heat = GoMath.makeMatrix(this.width, this.height, 0.0);
        this.ownership = ownership;
        for (let y = 0; y < this.height; ++y) {
            for (let x = 0; x < this.width; ++x) {
                this.heat[y][x] = ownership[y][x];
                this.area[y][x] = ownership[y][x] < 0 ? 2 : ownership[y][x];
                //this.area[y][x] = ownership[y][x];
                this.estimated_area[y][x] = this.area[y][x];
            }
        }
        this.estimated_score = estimated_score - this.engine.komi;
        this.estimated_hard_score = estimated_score - this.engine.komi;

        if (typeof score === "undefined") {
            this.winner = this.estimated_hard_score > 0 ? _("Black") : _("White");
            this.amount = Math.abs(this.estimated_hard_score);
            this.amount_fractional = Math.abs(this.estimated_score).toFixed(1);
        } else {
            this.winner = score > 0 ? _("Black") : _("White");
            this.amount = Math.abs(score);
            this.amount_fractional = Math.abs(score).toFixed(1);
        }

        /*
        if (this.goban_callback && this.goban_callback.heatmapUpdated) {
            this.goban_callback.heatmapUpdated();
        }
        */
        if (this.goban_callback && this.goban_callback.updateScoreEstimation) {
            this.goban_callback.updateScoreEstimation();
        }
    }

    getProbablyDead(): string {
        let ret = "";
        const arr = [];

        if (remote_scorer) {
            for (let y = 0; y < this.height; ++y) {
                for (let x = 0; x < this.width; ++x) {
                    const current = this.board[y][x];
                    const estimated =
                        this.ownership[y][x] < -this.tolerance
                            ? 2 // white
                            : this.ownership[y][x] > this.tolerance
                            ? 1 // black
                            : 0; // unclear
                    if (estimated === 0 /* dame */ || (current !== 0 && current !== estimated)) {
                        arr.push(encodeMove(x, y));
                    }
                }
            }
        } else {
            // Old WASM
            for (let y = 0; y < this.height; ++y) {
                for (let x = 0; x < this.width; ++x) {
                    if (
                        //(this.board[y][x] === 0 && this.area[y][x] === 0) /* dame */
                        //||
                        //(this.board[y][x] !== 0 && this.area[y][x] !== this.board[y][x]) /* captured */
                        this.area[y][x] === 0 ||
                        (this.board[y][x] !== 0 && this.area[y][x] !== this.board[y][x])
                    ) {
                        arr.push(encodeMove(x, y));
                    }
                }
            }
        }

        arr.sort();
        for (let i = 0; i < arr.length; ++i) {
            ret += arr[i];
        }
        return ret;
    }
    resetGroups(): void {
        this.territory = GoMath.makeMatrix(this.width, this.height, 0);
        this.groups = GoMath.makeEmptyObjectMatrix(this.width, this.height);
        this.group_list = [];
        let stack = null;

        for (let y = 0; y < this.height; ++y) {
            for (let x = 0; x < this.width; ++x) {
                if (!this.groups[y][x]) {
                    this.incrementCurrentMarker(); /* clear marks */
                    const color = this.board[y][x];
                    const g = new SEGroup(this, color, this.currentMarker);
                    this.group_list.push(g);
                    stack = [x, y];
                    while (stack.length) {
                        const yy = stack.pop();
                        const xx = stack.pop();
                        if (xx === undefined || yy === undefined) {
                            throw new Error(`Invalid stack state`);
                        }

                        if (this.marks[yy][xx] === this.currentMarker) {
                            continue;
                        }
                        this.marks[yy][xx] = this.currentMarker;
                        if (this.board[yy][xx] === color || (color === 0 && this.removed[yy][xx])) {
                            this.groups[yy][xx] = g;
                            g.add(xx, yy, color);
                            //this.foreachNeighbor({"x": xx, "y": yy}, function(x,y) { stack.push(x); stack.push(y); });
                            this.foreachNeighbor({ x: xx, y: yy }, push_on_stack);
                        }
                    }
                }
            }
        }

        function push_on_stack(x: number, y: number) {
            stack.push(x);
            stack.push(y);
        }

        /* compute group neighborhoodship */
        for (let y = 0; y < this.height; ++y) {
            for (let x = 0; x < this.width; ++x) {
                this.foreachNeighbor({ x: x, y: y }, (xx, yy) => {
                    if (this.groups[y][x].id !== this.groups[yy][xx].id) {
                        this.groups[y][x].addNeighbor(this.groups[yy][xx]);
                        this.groups[yy][xx].addNeighbor(this.groups[y][x]);
                    }
                });
            }
        }

        /* compute liberties */
        this.foreachGroup((g: SEGroup) => {
            if (g.color) {
                let liberties = 0;
                g.foreachNeighboringPoint((pt) => {
                    if (this.board[pt.y][pt.x] === 0 || this.removed[pt.y][pt.x]) {
                        ++liberties;
                    }
                });
                g.liberties = liberties;
            }
        });
    }
    foreachGroup(fn: (group: SEGroup) => void): void {
        for (let i = 0; i < this.group_list.length; ++i) {
            fn(this.group_list[i]);
        }
    }
    handleClick(i: number, j: number, modkey: boolean) {
        if (modkey) {
            this.setRemoved(i, j, !this.removal[j][i] ? 1 : 0);
        } else {
            this.toggleMetaGroupRemoval(i, j);
        }

        this.estimateScore(this.trials, this.tolerance).catch(() => {
            /* empty */
        });
        //this.resetGroups();
    }
    toggleMetaGroupRemoval(x: number, y: number): void {
        const already_done: { [k: string]: boolean } = {};
        const space_groups: Array<SEGroup> = [];
        let group_color: JGOFNumericPlayerColor;

        try {
            if (x >= 0 && y >= 0) {
                const removing = !this.removal[y][x];
                const group = this.getGroup(x, y);
                group.setRemoved(removing);

                group_color = this.board[y][x];
                if (group_color === 0) {
                    /* just toggle open area */
                } else {
                    /* for stones though, toggle the selected stone group any any stone
                     * groups which are adjacent to it through open area */

                    group.foreachNeighborSpaceGroup((g) => {
                        if (!already_done[g.id]) {
                            space_groups.push(g);
                            already_done[g.id] = true;
                        }
                    });

                    while (space_groups.length) {
                        const cur_space_group = space_groups.pop();
                        cur_space_group?.foreachNeighborEnemyGroup((g) => {
                            if (!already_done[g.id]) {
                                already_done[g.id] = true;
                                if (g.color === group_color) {
                                    g.setRemoved(removing);
                                    g.foreachNeighborSpaceGroup((gspace) => {
                                        if (!already_done[gspace.id]) {
                                            space_groups.push(gspace);
                                            already_done[gspace.id] = true;
                                        }
                                    });
                                }
                            }
                        });
                    }
                }
            }
        } catch (e) {
            console.log(e.stack);
        }
    }
    setRemoved(x: number, y: number, removed: number): void {
        this.removal[y][x] = removed;
        if (this.goban_callback) {
            this.goban_callback.setForRemoval(x, y, this.removal[y][x]);
        }
    }
    clearRemoved(): void {
        for (let y = 0; y < this.height; ++y) {
            for (let x = 0; x < this.width; ++x) {
                if (this.removal[y][x]) {
                    this.setRemoved(x, y, 0);
                }
            }
        }
    }
    getStoneRemovalString(): string {
        let ret = "";
        const arr = [];
        for (let y = 0; y < this.height; ++y) {
            for (let x = 0; x < this.width; ++x) {
                if (this.removal[y][x]) {
                    arr.push(encodeMove(x, y));
                }
            }
        }
        arr.sort();
        for (let i = 0; i < arr.length; ++i) {
            ret += arr[i];
        }
        return ret;
    }
    getGroup(x: number, y: number): SEGroup {
        return this.groups[y][x];
    }
    incrementCurrentMarker(): void {
        ++this.currentMarker;
    }

    /**
     * This gets run after we've instructed the estimator how/when to fill dame,
     * manually mark removed/dame, etc..  it does an official scoring from the
     * remaining territory.
     */
    score(): Score {
        this.white = {
            total: 0,
            stones: 0,
            territory: 0,
            prisoners: 0,
            scoring_positions: "",
            handicap: this.engine.handicap,
            komi: this.engine.komi,
        };
        this.black = {
            total: 0,
            stones: 0,
            territory: 0,
            prisoners: 0,
            scoring_positions: "",
            handicap: 0,
            komi: 0,
        };

        let removed_black = 0;
        let removed_white = 0;

        /* clear removed */
        for (let y = 0; y < this.height; ++y) {
            for (let x = 0; x < this.width; ++x) {
                if (this.removed[y][x]) {
                    if (this.board[y][x] === 1) {
                        ++removed_black;
                    }
                    if (this.board[y][x] === 2) {
                        ++removed_white;
                    }
                    this.board[y][x] = 0;
                }
            }
        }

        //if (this.phase !== "play") {
        if (this.engine.score_territory) {
            const gm = new GoMath(this);
            //console.log(gm);

            gm.foreachGroup((gr) => {
                if (gr.is_territory) {
                    //console.log(gr);
                    if (!this.engine.score_territory_in_seki && gr.is_territory_in_seki) {
                        return;
                    }
                    if (gr.territory_color === 1) {
                        this.black.scoring_positions += encodeMoves(gr.points);
                    } else {
                        this.white.scoring_positions += encodeMoves(gr.points);
                    }

                    console.warn(
                        "What should be unreached code is running, should probably be running " +
                            "this[color].territory += markScored(gr.points, false);",
                    );
                    //this[color].territory += markScored(gr.points, false);
                }
            });
        }

        if (this.engine.score_stones) {
            for (let y = 0; y < this.height; ++y) {
                for (let x = 0; x < this.width; ++x) {
                    if (this.board[y][x]) {
                        if (this.board[y][x] === 1) {
                            ++this.black.stones;
                            this.black.scoring_positions += encodeMove(x, y);
                        } else {
                            ++this.white.stones;
                            this.white.scoring_positions += encodeMove(x, y);
                        }
                    }
                }
            }
        }
        //}

        if (this.engine.score_prisoners) {
            this.black.prisoners = this.black_prisoners + removed_white;
            this.white.prisoners = this.white_prisoners + removed_black;
        }

        this.black.total =
            this.black.stones + this.black.territory + this.black.prisoners + this.black.komi;
        this.white.total =
            this.white.stones + this.white.territory + this.white.prisoners + this.white.komi;
        if (this.engine.score_stones) {
            this.black.total += this.black.handicap;
            this.white.total += this.white.handicap;
        }

        return this;
    }
    public foreachNeighbor(
        pt_or_group: Intersection | Group,
        fn_of_neighbor_pt: (x: number, y: number) => void,
    ): void {
        const self = this;
        let group: Group;
        let done_array: Array<boolean>;

        if (pt_or_group instanceof Array) {
            group = pt_or_group as Group;
            done_array = new Array(this.height * this.width);
            for (let i = 0; i < group.length; ++i) {
                done_array[group[i].x + group[i].y * this.width] = true;
            }
            for (let i = 0; i < group.length; ++i) {
                const pt = group[i];
                if (pt.x - 1 >= 0) {
                    checkAndDo(pt.x - 1, pt.y);
                }
                if (pt.x + 1 !== this.width) {
                    checkAndDo(pt.x + 1, pt.y);
                }
                if (pt.y - 1 >= 0) {
                    checkAndDo(pt.x, pt.y - 1);
                }
                if (pt.y + 1 !== this.height) {
                    checkAndDo(pt.x, pt.y + 1);
                }
            }
        } else {
            const pt = pt_or_group;
            if (pt.x - 1 >= 0) {
                fn_of_neighbor_pt(pt.x - 1, pt.y);
            }
            if (pt.x + 1 !== this.width) {
                fn_of_neighbor_pt(pt.x + 1, pt.y);
            }
            if (pt.y - 1 >= 0) {
                fn_of_neighbor_pt(pt.x, pt.y - 1);
            }
            if (pt.y + 1 !== this.height) {
                fn_of_neighbor_pt(pt.x, pt.y + 1);
            }
        }

        function checkAndDo(x: number, y: number): void {
            const idx = x + y * self.width;
            if (done_array[idx]) {
                return;
            }
            done_array[idx] = true;

            fn_of_neighbor_pt(x, y);
        }
    }
}<|MERGE_RESOLUTION|>--- conflicted
+++ resolved
@@ -478,17 +478,12 @@
             trials,
             tolerance,
         );
-<<<<<<< HEAD
         estimated_score -= this.engine.getHandicapPointAdjustmentForWhite(true);
-=======
-        estimated_score -= this.engine.getHandicapPointAdjustmentForWhite();
 
         // For Japanese rules we use territory counting.  Don't even
         // attempt to handle rules with score_stones and not
         // score_prisoners or vice-versa.
         const territory_counting = !this.engine.score_stones && this.engine.score_prisoners;
-
->>>>>>> 105ccb93
         const ownership = GoMath.makeMatrix(this.width, this.height, 0);
         i = 0;
         for (let y = 0; y < this.height; ++y) {
